--- conflicted
+++ resolved
@@ -559,12 +559,8 @@
 	"Type": "類型",
 	"Type Hugging Face Resolve (Download) URL": "輸入 Hugging Face 解析後的（下載）URL",
 	"Uh-oh! There was an issue connecting to {{provider}}.": "哎呀！連線到 {{provider}} 時出現問題。",
-<<<<<<< HEAD
-	"Unknown File Type '{{file_type}}', but accepting and treating as plain text": "未知的文件類型 '{{file_type}}'，但接受並視為純文字",
-=======
 	"UI": "",
 	"Unknown file type '{{file_type}}'. Proceeding with the file upload anyway.": "",
->>>>>>> a2ea6b1b
 	"Update": "",
 	"Update and Copy Link": "更新並複製連結",
 	"Update password": "更新密碼",
