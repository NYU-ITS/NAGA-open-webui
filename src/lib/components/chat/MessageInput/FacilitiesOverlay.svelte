<script lang="ts">
	import { getContext, createEventDispatcher, onMount } from 'svelte';
	import { showFacilitiesOverlay, showControls, models, chatId, chats, currentChatPage } from '$lib/stores';
	import { slide } from 'svelte/transition';
	import { generateFacilitiesResponse, getFacilitiesSections } from '$lib/apis/facilities';
	import { updateChatById, getChatList } from '$lib/apis/chats';
	import { toast } from 'svelte-sonner';
	
	const dispatch = createEventDispatcher();
	const i18n = getContext('i18n');

	export let submitPrompt: Function | null = null;
	export let modelId: string = '';
	export let history: any = null;
	export let addMessages: Function | null = null;
	export let initChatHandler: Function | null = null; 
	export let webSearchEnabled: boolean = false;
	export let files: any[] = [];
	
	// Local storage key - unique per chat
	$: STORAGE_KEY = `facilities-overlay-form-${$chatId || 'new'}`;
	
	// Get the current web search state from the chat interface
	$: currentWebSearchEnabled = webSearchEnabled;

	let selectedSponsor = '';
	let formData: Record<string, string> = {
		projectTitle: '',
		researchSpaceFacilities: '',
		coreInstrumentation: '',
		computingDataResources: '',
		internalFacilitiesNYU: '',
		externalFacilitiesOther: '',
		specialInfrastructure: '',
		equipment: ''
	};

	let generating = false;
	let dynamicSections: string[] = [];

	const nsfSections = [
		{ id: 'projectTitle', label: '1. Project Title', required: true },
		{ id: 'researchSpaceFacilities', label: '2. Research Space and Facilities', required: true },
		{ id: 'coreInstrumentation', label: '3. Core Instrumentation', required: true },
		{ id: 'computingDataResources', label: '4. Computing and Data Resources', required: true },
		{ id: 'internalFacilitiesNYU', label: '5a. Internal Facilities (NYU)', required: true },
		{ id: 'externalFacilitiesOther', label: '5b. External Facilities (Other Institutions)', required: true },
		{ id: 'specialInfrastructure', label: '6. Special Infrastructure', required: true }
	];

	const nihSections = [
		...nsfSections,
		{ id: 'equipment', label: '7. Equipment', required: true }
	];

	// Create dynamic sections based on backend response
	$: currentSections = dynamicSections.length > 0 ? 
		dynamicSections.map((sectionLabel, index) => {
			const sectionId = getSectionIdFromLabel(sectionLabel);
			console.log(`Mapping section ${index}: "${sectionLabel}" to ID "${sectionId}"`);
			return { id: sectionId, label: sectionLabel, required: true };
		}) : 
		(selectedSponsor === 'NSF' ? nsfSections : nihSections);
	
	// Helper function to map backend section labels to form field IDs
	function getSectionIdFromLabel(label: string): string {
		const mapping: Record<string, string> = {
			'1. Project Title': 'projectTitle',
			'2. Research Space and Facilities': 'researchSpaceFacilities',
			'3. Core Instrumentation': 'coreInstrumentation',
			'4. Computing and Data Resources': 'computingDataResources',
			'5a. Internal Facilities (NYU)': 'internalFacilitiesNYU',
			'5b. External Facilities (Other Institutions)': 'externalFacilitiesOther',
			'6. Special Infrastructure': 'specialInfrastructure',
			'7. Equipment': 'equipment'
		};
		return mapping[label] || label.toLowerCase().replace(/[^a-zA-Z0-9]/g, '');
	}
	
	// Save form data to localStorage whenever it changes
	// Only save if we have a valid chatId (not for new chats)
	$: if ($chatId && (selectedSponsor || Object.values(formData).some(v => v.trim() !== ''))) {
		saveToLocalStorage();
	}

	function saveToLocalStorage() {
		// Only save if we have a valid chatId
		if (!$chatId) {
			console.log('Skipping save - no chatId yet (new chat)');
			return;
		}
		
		try {
			const dataToSave = {
				selectedSponsor,
				formData,
				dynamicSections,
				chatId: $chatId,
				timestamp: Date.now()
			};
			localStorage.setItem(STORAGE_KEY, JSON.stringify(dataToSave));
			console.log(`Saved form data to localStorage for chat: ${$chatId}`);
		} catch (error) {
			console.error('Error saving to localStorage:', error);
		}
	}

	function loadFromLocalStorage() {
		// Only load if we have a valid chatId
		if (!$chatId) {
			console.log('Skipping load - no chatId yet (new chat)');
			return;
		}
		
		try {
			const saved = localStorage.getItem(STORAGE_KEY);
			if (saved) {
				const parsed = JSON.parse(saved);
				
				// Only load if it matches current chat (safety check)
				if (parsed.chatId === $chatId) {
					selectedSponsor = parsed.selectedSponsor || '';
					formData = parsed.formData || formData;
					dynamicSections = parsed.dynamicSections || [];
					
					console.log(`Loaded form data from localStorage for chat: ${$chatId}`, {
						sponsor: selectedSponsor,
						hasData: Object.values(formData).some(v => v.trim() !== ''),
						sectionsCount: dynamicSections.length,
						savedAt: new Date(parsed.timestamp).toLocaleString()
					});
				}
			}
		} catch (error) {
			console.error('Error loading from localStorage:', error);
		}
	}

	function clearLocalStorage() {
		// Only clear if we have a valid chatId
		if (!$chatId) {
			return;
		}
		
		try {
			localStorage.removeItem(STORAGE_KEY);
			console.log(`Cleared form data from localStorage for chat: ${$chatId}`);
		} catch (error) {
			console.error('Error clearing localStorage:', error);
		}
	}

	// Load saved data when component mounts or chat changes
	onMount(() => {
		loadFromLocalStorage();
	});
	
	// Reload form data when chat ID changes
	$: if ($chatId) {
		loadFromLocalStorage();
	}

	// DIRECT CHAT HISTORY MANIPULATION - BYPASS submitPrompt entirely
	async function addFacilitiesResponseToChat(content: string, sources: any[], error: string | null = null) {
		console.log('addFacilitiesResponseToChat called with:', {
			contentLength: content.length,
			sourcesCount: sources.length,
			history: !!history,
			addMessages: !!addMessages,
			historyCurrentId: history?.currentId
		});

		if (!history || !addMessages || !initChatHandler) {
			console.error('History or addMessages not available:', {
				history: !!history,
				addMessages: !!addMessages,
				initChatHandler: !!initChatHandler
			});
			return;
		}

		// Create user message from form data
		const userMessageContent = `Facilities Request for ${selectedSponsor}:\n\n` + 
			Object.entries(formData)
				.filter(([key, value]) => value.trim() !== '')
				.map(([key, value]) => {
					const section = currentSections.find(s => s.id === key);
					return `${section?.label || key}: ${value}`;
				})
				.join('\n\n');

		// Create user message
		const userMessage = {
			id: crypto.randomUUID(),
			parentId: history.currentId || null,
			childrenIds: [],
			role: 'user',
			content: userMessageContent,
			timestamp: Math.floor(Date.now() / 1000),
			models: [modelId]
		};

		// Get the actual model object to get the proper name
		const model = $models.find(m => m.id === modelId);
		const modelName = model?.name || modelId;

		// Create facilities response message (matching existing chat system structure)
		const responseMessage = {
			id: crypto.randomUUID(),
			parentId: userMessage.id,
			childrenIds: [],
			role: 'assistant',
			content: content,
			model: modelId,
			modelName: modelName,
			modelIdx: 0,
			userContext: null,
			timestamp: Math.floor(Date.now() / 1000),
			done: true,
			sources: sources,
			error: error ? {
				content: error
			} : null
		};

		// Use the addMessages function properly with error handling
		try {
			// Check if we need to create a new chat first
			let parentId = history.currentId;

			console.log('Chat state check:', {
				chatId: $chatId,
				historyMessagesCount: Object.keys(history.messages).length,
				historyCurrentId: history.currentId
			});

			if (!$chatId || Object.keys(history.messages).length === 0) {
				console.log('No chat exists, creating new chat first');
				const newChatId = await initChatHandler(history);
				console.log('Created new chat with ID:', newChatId);
				parentId = null;
			}

			console.log('Calling addMessages with parentId:', parentId);
			await addMessages({
				modelId: modelId,
				parentId: userMessage.parentId,
				messages: [
					{
						role: 'user',
						content: userMessageContent,
						models: [modelId]
					},
					{
						role: 'assistant',
						content: content,
						model: modelId,
						modelName: modelName,
						modelIdx: 0,
						userContext: null,
						done: true,
						sources: sources,
						error: error ? {
							content: error
						} : null
					}
				]
			});

			// Generate a proper title for the facilities chat
			try {
				const token = localStorage.getItem('token');
				if (token && $chatId) {
					// Create a meaningful title based on the sponsor and project
					const projectTitle = formData.projectTitle || 'Facilities Response';
					const title = `Facilities Response - ${selectedSponsor} - ${projectTitle}`;
					
					// Update the chat title
					await updateChatById(token, $chatId, {
						title: title
					});
					
					// Update the chat list to reflect the new title
					currentChatPage.set(1);
					await chats.set(await getChatList(token, $currentChatPage));
					
					console.log('Updated chat title to:', title);
				}
			} catch (error) {
				console.error('Error updating chat title:', error);
			}
		} catch (error) {
			console.error('Error in addMessages:', error);
			// Fallback: manually add to history if addMessages fails
			const userMsgId = crypto.randomUUID();
			const responseMsgId = crypto.randomUUID();
			
			history.messages[userMsgId] = {
				id: userMsgId,
				parentId: userMessage.parentId,
				childrenIds: [responseMsgId],
				role: 'user',
				content: userMessageContent,
				timestamp: Math.floor(Date.now() / 1000),
				models: [modelId]
			};
			
			history.messages[responseMsgId] = {
				id: responseMsgId,
				parentId: userMsgId,
				childrenIds: [],
				role: 'assistant',
				content: content,
				model: modelId,
				modelName: modelName,
				modelIdx: 0,
				userContext: null,
				timestamp: Math.floor(Date.now() / 1000),
				done: true,
				sources: sources,
				error: error ? {
					content: error
				} : null
			};
			
			history.currentId = responseMsgId;
		}
		files = [];

		console.log('Added facilities response to chat using addMessages:', {
			contentLength: content.length,
			sourcesCount: sources.length,
			historyCurrentId: history.currentId,
			totalMessages: Object.keys(history.messages).length
		});
	}

	async function handleSponsorChange(sponsor: string) {
		selectedSponsor = sponsor;
		// Don't reset form data - keep existing data
		// Just update the equipment field visibility based on sponsor
		
		// Fetch sections from backend
		try {
			const token = localStorage.getItem('token');
			if (token) {
				const response = await getFacilitiesSections(token, sponsor);
				if (response.success) {
					dynamicSections = response.sections;
					console.log(`Loaded ${dynamicSections.length} sections for ${sponsor}:`, dynamicSections);
				} else {
					console.error('Failed to fetch sections:', response);
					// Fallback to hardcoded sections
					dynamicSections = sponsor === 'NSF' ? 
						nsfSections.map(s => s.label) : 
						nihSections.map(s => s.label);
				}
			}
		} catch (error) {
			console.error('Error fetching sections:', error);
			// Fallback to hardcoded sections
			dynamicSections = sponsor === 'NSF' ? 
				nsfSections.map(s => s.label) : 
				nihSections.map(s => s.label);
		}
		
		// Save after sponsor change (only if chatId exists)
		if ($chatId) {
			saveToLocalStorage();
		}
	}

	async function generateSection() {
		if (!selectedSponsor) {
			toast.error('Please select a sponsor (NSF or NIH)');
			return;
		}

		// Check if at least one field is filled
		const hasInput = Object.values(formData).some(value => value.trim() !== '');
		if (!hasInput) {
			toast.error('Please fill in at least one form field');
			return;
		}

		generating = true;

		try {
			// Get token from localStorage
			const token = localStorage.getItem('token');
			if (!token) {
				toast.error('Authentication required');
				return;
			}

			console.log('Calling facilities API with:', {
				sponsor: selectedSponsor,
				form_data: formData,
				model: modelId,
				web_search_enabled: webSearchEnabled,
				files: files
			});
			console.log('Web search enabled value:', webSearchEnabled);
			console.log('Attached files:', files);
			console.log('Attached files count:', files.length);
			console.log('Attached files details:', files.map(f => ({ name: f.name, type: f.type, id: f.id })));

			// Call the facilities API
			const response = await generateFacilitiesResponse(token, {
				sponsor: selectedSponsor,
				form_data: formData,
				model: modelId,  
				web_search_enabled: webSearchEnabled,
				files: files
			});

			console.log('Facilities API response:', response);

			if (response && response.success) {
				// Use the pre-formatted content from the backend
				const responseMessage = response.content;
				
				// Sources are already formatted by the backend
				const sources = response.sources || [];

				console.log('Adding to chat:', {
					contentLength: responseMessage.length,
					sourcesCount: sources.length,
					contentPreview: responseMessage.substring(0, 100) + '...'
				});

				await addFacilitiesResponseToChat(responseMessage, sources, null);
<<<<<<< HEAD

				toast.success(`Generated ${Object.keys(response.sections).length} sections for ${selectedSponsor}. Form remains open for additional generations.`);
=======
>>>>>>> 819cafa3
			} else {
				console.error('Facilities API failed:', response.error);
				// Add error to chat like regular chat does
				await addFacilitiesResponseToChat('', [], response.error || 'Failed to generate facilities response');
				toast.error(response.error || 'Failed to generate facilities response');
			}

		} catch (error: any) {
			console.error('Error generating facilities response:', error);
			console.error('Error details:', {
				message: error?.message,
				detail: error?.detail,
				status: error?.status,
				response: error?.response
			});
			
			// Add error to chat like regular chat does - use the same error handling as regular chat
			const errorMessage = `${error}`;
			await addFacilitiesResponseToChat('', [], errorMessage);
			toast.error(errorMessage);
		} finally {
			generating = false;
		}
	}

	function closeOverlay() {
		// Don't clear localStorage on close - keep the draft
		showFacilitiesOverlay.set(false);
		showControls.set(false);
		dispatch('close');
	}
</script>

<style>
	/* Enhanced scrollbar styles for better visibility */
	.custom-scrollbar {
		scrollbar-width: thin;
		scrollbar-color: #9ca3af #f3f4f6;
	}
	
	.dark .custom-scrollbar {
		scrollbar-color: #6b7280 #374151;
	}

	/* Webkit browsers (Chrome, Safari, Edge) */
	.custom-scrollbar::-webkit-scrollbar {
		width: 8px;
		height: 8px;
	}

	.custom-scrollbar::-webkit-scrollbar-track {
		background: #f3f4f6;
		border-radius: 4px;
	}

	.dark .custom-scrollbar::-webkit-scrollbar-track {
		background: #374151;
	}

	.custom-scrollbar::-webkit-scrollbar-thumb {
		background: #9ca3af;
		border-radius: 4px;
		border: 1px solid #f3f4f6;
	}

	.dark .custom-scrollbar::-webkit-scrollbar-thumb {
		background: #6b7280;
		border-color: #374151;
	}

	.custom-scrollbar::-webkit-scrollbar-thumb:hover {
		background: #6b7280;
	}

	.dark .custom-scrollbar::-webkit-scrollbar-thumb:hover {
		background: #9ca3af;
	}

	/* Textarea focus styles for better accessibility */
	.textarea-enhanced:focus {
		outline: 2px solid #3b82f6;
		outline-offset: 2px;
	}

	/* Animation for expand/collapse */
	.expand-button {
		transition: transform 0.2s ease-in-out;
	}

	.expand-button.expanded {
		transform: rotate(180deg);
	}
</style>

{#if $showFacilitiesOverlay}
	<div class="flex flex-col h-full bg-white dark:bg-gray-850 border border-gray-100 dark:border-gray-850 rounded-xl shadow-lg dark:shadow-lg">
		<!-- Header -->
		<div class="flex items-center justify-between p-4 border-b border-gray-200 dark:border-gray-700">
			<div class="flex-1">
				<h1 class="text-lg font-semibold text-gray-900 dark:text-white">
					{('NYU Research Facilities Draft Generator')}
				</h1>		
			</div>
			
			<button
				class="p-2 rounded-lg text-gray-400 hover:text-gray-600 dark:hover:text-gray-200 hover:bg-gray-100 dark:hover:bg-gray-800 transition-colors focus:outline-none focus:ring-2 focus:ring-blue-500 focus:ring-offset-2"
				on:click={closeOverlay}
				type="button"
				aria-label="Close research facilities form"
			>
				<svg xmlns="http://www.w3.org/2000/svg" viewBox="0 0 20 20" fill="currentColor" class="size-5" aria-hidden="true">
					<path d="M6.28 5.22a.75.75 0 0 0-1.06 1.06L8.94 10l-3.72 3.72a.75.75 0 1 0 1.06 1.06L10 11.06l3.72 3.72a.75.75 0 1 0 1.06-1.06L11.06 10l3.72-3.72a.75.75 0 0 0-1.06-1.06L10 8.94 6.28 5.22Z" />
				</svg>
			</button>
		</div>

		<!-- Main content area - scrollable -->
		<div class="flex-1 min-h-0 overflow-y-auto custom-scrollbar p-4 space-y-6">
			<!-- Attached Files Indicator -->
			{#if files && files.length > 0}
				<div class="bg-[#8900E1]/20 border border-[#8900E1]/30 dark:border-[#8900E1]/40 rounded-lg p-3">
					<div class="flex items-center gap-2 mb-2">
						<svg class="w-4 h-4 text-[#8900E1] dark:text-[#8900E1]" fill="none" stroke="currentColor" viewBox="0 0 24 24">
							<path stroke-linecap="round" stroke-linejoin="round" stroke-width="2" d="M9 12h6m-6 4h6m2 5H7a2 2 0 01-2-2V5a2 2 0 012-2h5.586a1 1 0 01.707.293l5.414 5.414a1 1 0 01.293.707V19a2 2 0 01-2 2z"></path>
						</svg>
						<span class="text-sm font-medium text-[#57068C] dark:text-[#8900E1]">
							{files.length} file{files.length === 1 ? '' : 's'} attached
						</span>
					</div>
					<p class="text-xs text-[#57068C] dark:text-[#8900E1]">
						These files will be used as reference material when generating your facilities response.
					</p>
				</div>
			{/if}

			<p class="text-sm text-gray-600 dark:text-gray-400 mt-1">
					<b>Description</b><br>
					This tool assists in developing the DRAFT section related to  Facilities & Equipment for grant proposals where sponsors are NSF (National Science Foundation) and NIH (National Institute of Health).<br><br>
					Users should complete only those sections that are applicable to their research; any sections left blank will be omitted from the final document. Large Language Model (LLM) will generate responses in a template form.<br><br>
					<b>Disclaimer</b><br>
					The Al-generated text is intended as a DRAFT.<br><br>
					As LLMs are inherently non-deterministic, the output is not guaranteed to be consistent or predictable. As a result, all content must be carefully reviewed, verified, and revised by the researcher to ensure accuracy and compliance with the sponsor's requirements, and adherence to institutional policies. Researchers are solely responsible for the final submitted materials.
				</p>

			<!-- Sponsor Selection -->
			<div>
				<label for="sponsor-select" class="block text-sm font-medium text-gray-900 dark:text-white mb-3">
					{('Sponsor Selection')} <span class="text-red-500" aria-label="required">*</span>
				</label>
				<select
					id="sponsor-select"
					class="w-full rounded-lg py-2.5 px-3 text-sm bg-gray-50 dark:text-gray-300 dark:bg-gray-800 border border-gray-300 dark:border-gray-600 outline-none focus:ring-2 focus:ring-blue-500 focus:border-transparent transition-colors"
					bind:value={selectedSponsor}
					on:change={() => handleSponsorChange(selectedSponsor)}
					aria-label="Select Sponsor"
					aria-describedby="sponsor-help"
					required
				>
					<option value="">{('Choose a sponsor...')}</option>
					<option value="NSF">NSF</option>
					<option value="NIH">NIH</option>
				</select>
			</div>


			<!-- Form Inputs -->
			{#if selectedSponsor && currentSections.length > 0}
				<div>
					<fieldset>
						<legend class="block text-sm font-medium text-gray-900 dark:text-white mb-4">
							{('Section Details')}
						</legend>
						
						<div class="space-y-6">
							{#each currentSections as section, index}
								<div class="relative">
									<label for="section-{index}" class="block text-s font-medium mb-2 text-gray-700 dark:text-gray-300">
										{section.label}
									</label>
									<textarea
										id="section-{index}"
										class="textarea-enhanced textarea-auto-resize w-full rounded-lg py-2.5 px-3 text-sm text-gray-700 bg-gray-50 dark:text-gray-300 dark:bg-gray-800 border border-gray-300 dark:border-gray-600 outline-none focus:border-blue resize-vertical pointer-events-auto custom-scrollbar placeholder-gray-600 dark:placeholder-gray-400"
										rows="4"
										placeholder="Enter details for {section.label}..."
										bind:value={formData[section.id]}
										aria-describedby="section-{index}-help"
									></textarea>
								</div>
							{/each}
						</div>

						<button
							type="button"
							class="w-full mt-6 px-4 py-3 bg-[#57068C] hover:bg-[#8900E1] text-white dark:bg-white dark:text-gray-900 dark:hover:bg-gray-100 dark:disabled:bg-gray-600 disabled:opacity-50 disabled:cursor-not-allowed rounded-lg font-medium text-sm transition-colors"
							on:click={generateSection}
							disabled={generating}
							aria-describedby="generate-help"
						>
							{#if generating}
								<svg class="animate-spin h-4 w-4 inline mr-2" viewBox="0 0 24 24" fill="none" xmlns="http://www.w3.org/2000/svg">
									<circle cx="12" cy="12" r="10" stroke="currentColor" stroke-width="4" class="opacity-25"></circle>
									<path fill="currentColor" class="opacity-75" d="m12 2 A10 10 0 0 1 22 12"></path>
								</svg>
								Generating...
							{:else}
								{('Generate')}
							{/if}
						</button>

					</fieldset>
				</div>
			{/if}
		</div>
	</div>
{/if}<|MERGE_RESOLUTION|>--- conflicted
+++ resolved
@@ -430,11 +430,6 @@
 				});
 
 				await addFacilitiesResponseToChat(responseMessage, sources, null);
-<<<<<<< HEAD
-
-				toast.success(`Generated ${Object.keys(response.sections).length} sections for ${selectedSponsor}. Form remains open for additional generations.`);
-=======
->>>>>>> 819cafa3
 			} else {
 				console.error('Facilities API failed:', response.error);
 				// Add error to chat like regular chat does
