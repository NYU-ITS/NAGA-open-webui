<script>
	import { toast } from 'svelte-sonner';

	import { createEventDispatcher, getContext, onMount } from 'svelte';
	const i18n = getContext('i18n');
	const dispatch = createEventDispatcher();

	import { user } from '$lib/stores';

	import Modal from '$lib/components/common/Modal.svelte';
	import ManageOllama from './Manage/ManageOllama.svelte';
	import { getOllamaConfig } from '$lib/apis/ollama';
	import Spinner from '$lib/components/common/Spinner.svelte';
	import ManageMultipleOllama from './Manage/ManageMultipleOllama.svelte';

	export let show = false;

	let selected = null;
	let ollamaConfig = null;

	onMount(async () => {
		if ($user.role === 'admin') {
			await Promise.all([
				(async () => {
					ollamaConfig = await getOllamaConfig(localStorage.token);
				})()
			]);

			if (ollamaConfig) {
				selected = 'ollama';
				return;
			}

			selected = '';
		}
	});
</script>

<Modal size="sm" bind:show>
	<div>
		<div class=" flex justify-between dark:text-gray-100 px-5 pt-4">
			<div class=" text-lg font-medium self-center font-primary">
				{$i18n.t('Manage Models')}
			</div>
			<button
			aria-label = "Manage Models"	
			class="self-center"
				on:click={() => {
					show = false;
				}}
			>
				<svg
					xmlns="http://www.w3.org/2000/svg"
					viewBox="0 0 20 20"
					fill="currentColor"
					class="w-5 h-5"
				>
					<path
						d="M6.28 5.22a.75.75 0 00-1.06 1.06L8.94 10l-3.72 3.72a.75.75 0 101.06 1.06L10 11.06l3.72 3.72a.75.75 0 101.06-1.06L11.06 10l3.72-3.72a.75.75 0 00-1.06-1.06L10 8.94 6.28 5.22z"
					/>
				</svg>
			</button>
		</div>

		<div class="flex flex-col md:flex-row w-full px-3 pb-4 md:space-x-4 dark:text-gray-200">
			<div class=" flex flex-col w-full sm:flex-row sm:justify-center sm:space-x-6">
				{#if selected === ''}
					<div class=" py-5 text-gray-400 text-xs">
						<div>
							{$i18n.t('No inference engine with management support found')}
						</div>
					</div>
				{:else if selected !== null}
					<div class=" flex w-full flex-col">
						<div
							class="flex gap-1 scrollbar-none overflow-x-auto w-fit text-center text-sm font-medium rounded-full bg-transparent dark:text-gray-200"
						>
							<button
								class="min-w-fit rounded-full p-1.5 {selected === 'ollama'
<<<<<<< HEAD
									? 'text-[#57068c] dark:text-white'
									: 'text-gray-600 dark:text-gray-600 hover:text-[#57068c] dark:hover:text-white'} transition"
=======
									? ''
									: 'text-gray-600 dark:text-gray-400 hover:text-gray-700 dark:hover:text-white'} transition"
>>>>>>> 87c32a71
								on:click={() => {
									selected = 'ollama';
								}}>{$i18n.t('Ollama')}</button
							>

							<!-- <button
								class="min-w-fit rounded-full p-1.5 {selected === 'llamacpp'
									? ''
									: 'text-gray-600 dark:text-gray-400 hover:text-gray-700 dark:hover:text-white'} transition"
								on:click={() => {
									selected = 'llamacpp';
								}}>{$i18n.t('Llama.cpp')}</button
							> -->
						</div>

						<div class=" px-1.5 py-1">
							{#if selected === 'ollama'}
								<ManageMultipleOllama {ollamaConfig} />
							{/if}
						</div>
					</div>
				{:else}
					<div class=" py-5">
						<Spinner />
					</div>
				{/if}
			</div>
		</div>
	</div>
</Modal><|MERGE_RESOLUTION|>--- conflicted
+++ resolved
@@ -77,13 +77,8 @@
 						>
 							<button
 								class="min-w-fit rounded-full p-1.5 {selected === 'ollama'
-<<<<<<< HEAD
 									? 'text-[#57068c] dark:text-white'
 									: 'text-gray-600 dark:text-gray-600 hover:text-[#57068c] dark:hover:text-white'} transition"
-=======
-									? ''
-									: 'text-gray-600 dark:text-gray-400 hover:text-gray-700 dark:hover:text-white'} transition"
->>>>>>> 87c32a71
 								on:click={() => {
 									selected = 'ollama';
 								}}>{$i18n.t('Ollama')}</button
