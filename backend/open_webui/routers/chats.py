--- conflicted
+++ resolved
@@ -5,10 +5,6 @@
 from datetime import datetime
 from io import BytesIO, StringIO
 from typing import Optional
-<<<<<<< HEAD
-=======
-from datetime import datetime
->>>>>>> 9ec4427d
 import pytz
 
 from open_webui.models.chats import (
