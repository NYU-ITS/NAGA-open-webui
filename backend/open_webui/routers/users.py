--- conflicted
+++ resolved
@@ -135,21 +135,13 @@
 #         raise HTTPException(status_code=status.HTTP_404_NOT_FOUND, detail="User not found")
 
 #     # Define a list of allowed emails that can bypass the admin-to-admin restriction.
-<<<<<<< HEAD
-#     allowed_emails = ["sm11538@nyu.edu", "ms15138@nyu.edu", "mb484@nyu.edu", "cg4532@nyu.edu"]
-=======
 #     allowed_emails = ["cg4532@nyu.edu"]
->>>>>>> 30dca4c5
 
 #     # Allow the first registered user (super-admin) or allowed emails to change admin roles.
 #     if target_user.role == "admin" and not (user.id == Users.get_first_user().id or user.email in allowed_emails):
 #         raise HTTPException(
 #             status_code=status.HTTP_403_FORBIDDEN,
-<<<<<<< HEAD
-#             detail="Cannot change another admin's or super admin's role",
-=======
 #             detail="Admins cannot change another admin's role",
->>>>>>> 30dca4c5
 #         )
 
 #     # Prevent users from changing their own role
@@ -169,10 +161,7 @@
 #     return Users.update_user_role_by_id(form_data.id, form_data.role)
 
 
-<<<<<<< HEAD
-=======
-
->>>>>>> 30dca4c5
+
 @router.post("/update/role", response_model=Optional[UserModel])
 async def update_user_role(form_data: UserRoleUpdateForm, user=Depends(get_admin_user)):
     target_user = Users.get_user_by_id(form_data.id)
@@ -183,17 +172,7 @@
         )
 
     # Emails that get super-admin-like privileges for admin-to-admin changes.
-<<<<<<< HEAD
-    allowed_emails = [
-        "sm11538@nyu.edu",
-        "ms15138@nyu.edu",
-        "mb484@nyu.edu",
-        "cg4532@nyu.edu",
-        "jy4421@nyu.edu",
-    ]
-=======
     allowed_emails = ["sm11538@nyu.edu", "ms15138@nyu.edu", "mb484@nyu.edu", "chetangiridhar96@gmail.com", "jy4421@nyu.edu"]
->>>>>>> 30dca4c5
 
     # Prevent users from changing their own role.
     if user.id == form_data.id:
@@ -204,22 +183,13 @@
 
     # If the target user is currently an admin,
     # only the super-admin or an allowed email can change that role.
-<<<<<<< HEAD
-    if target_user.role == "admin" and not (
-        user.id == Users.get_first_user().id or user.email in allowed_emails
-    ):
-=======
     if target_user.role == "admin" and not (user.id == Users.get_first_user().id or user.email in allowed_emails):
->>>>>>> 30dca4c5
         raise HTTPException(
             status_code=status.HTTP_403_FORBIDDEN,
             detail="Cannot change another admin's or super-admin's role",
         )
 
-<<<<<<< HEAD
-=======
-
->>>>>>> 30dca4c5
+
     # Prevent modifying the role of the first registered user.
     if form_data.id == Users.get_first_user().id:
         raise HTTPException(
@@ -227,22 +197,14 @@
             detail="Cannot change the role of the first registered user",
         )
 
-<<<<<<< HEAD
-    # Now, check if the current user is just a normal admin (not super-admin or in allowed_emails).
-=======
     # Now, check if the current user is just a normal admin (not super admin(first user) or not in allowed_emails).
->>>>>>> 30dca4c5
     is_normal_admin = (
         user.role == "admin"
         and user.id != Users.get_first_user().id
         and user.email not in allowed_emails
     )
 
-<<<<<<< HEAD
-    # If the user is a normal admin, limit role changes to only "pending" <-> "user".
-=======
     # If the user is a normal admin, limit role changes to only "pending" -> "user".
->>>>>>> 30dca4c5
     if is_normal_admin:
         # If requested role is "admin", forbid it.
         if form_data.role == "admin":
@@ -250,21 +212,12 @@
                 status_code=status.HTTP_403_FORBIDDEN,
                 detail="Admin cannot promote a user to admin.",
             )
-<<<<<<< HEAD
-        # If requested role is anything other than "user" or "pending", also forbid it.
-        if form_data.role not in ("pending", "user"):
-            raise HTTPException(
-                status_code=status.HTTP_403_FORBIDDEN,
-                detail="Admins can only change role to 'pending' or 'user'.",
-            )
-=======
         # # If requested role is anything other than "user" or "pending", also forbid it.
         # if form_data.role not in ("pending", "user"):
         #     raise HTTPException(
         #         status_code=status.HTTP_403_FORBIDDEN,
         #         detail="Admins can only change role to 'pending' or 'user'.",
         #     )
->>>>>>> 30dca4c5
 
     return Users.update_user_role_by_id(form_data.id, form_data.role)
 
