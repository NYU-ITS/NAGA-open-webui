--- conflicted
+++ resolved
@@ -83,11 +83,7 @@
 - **NEVER use numbered citations like [1], [2], [3] - ALWAYS use the actual source name/link.**
 - **Do NOT use source names/links that are NOT in the `<source_id>` tags.**
 - **If no `<source_id>` tags are provided, do not include any citations.**
-<<<<<<< HEAD
-- **If web search is disabled, do NOT include any web URLs as citations.**
-=======
 - **If web search is disabled, do NOT include any web URLs as citations, even if they appear in knowledge base sources.**
->>>>>>> 819cafa3
 - **IMPORTANT: Use SEPARATE citations for each source - [source1.pdf] [source2.pdf] NOT [source1.pdf; source2.pdf].**
 - **NEVER combine multiple sources in one bracket with semicolons or commas.**
 - Never invent or assume data not present in input or sources.
@@ -503,8 +499,6 @@
             
             
             search_results = search_knowledge_base(query, user.id, request, model, k=5)
-<<<<<<< HEAD
-=======
             
             # Add attached files sources to the search results
             attached_file_results = []
@@ -521,7 +515,6 @@
             
             # Combine knowledge base and attached file results
             all_search_results = search_results + attached_file_results
->>>>>>> 819cafa3
             
              
             retrieved_chunks = []
