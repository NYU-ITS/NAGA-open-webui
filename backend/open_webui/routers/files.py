--- conflicted
+++ resolved
@@ -293,7 +293,7 @@
                 user=user,
             )
             file = Files.get_file_by_id(id=id)
-<<<<<<< HEAD
+
             if file.path:
                 try:
                     file_path = Storage.get_file(file.path)
@@ -305,8 +305,6 @@
                 except Exception as e:
                     log.exception(e)
                     log.error(f"Failed to update physical file content: {file.path}")
-=======
->>>>>>> 1c938bca
         except Exception as e:
             log.exception(e)
             log.error(f"Error processing file: {file.id}")
