import time
from typing import Optional

from open_webui.internal.db import Base, JSONField, get_db


from open_webui.models.chats import Chats
from open_webui.models.groups import Groups


from pydantic import BaseModel, ConfigDict
from sqlalchemy import BigInteger, Column, String, Text

####################
# User DB Schema
####################


class User(Base):
    __tablename__ = "user"

    id = Column(String, primary_key=True)
    name = Column(String)
    email = Column(String)
    role = Column(String)
    profile_image_url = Column(Text)

    last_active_at = Column(BigInteger)
    updated_at = Column(BigInteger)
    created_at = Column(BigInteger)

    api_key = Column(String, nullable=True, unique=True)
    settings = Column(JSONField, nullable=True)
    info = Column(JSONField, nullable=True)

    oauth_sub = Column(Text, unique=True)


class UserSettings(BaseModel):
    ui: Optional[dict] = {}
    model_config = ConfigDict(extra="allow")
    pass


class UserModel(BaseModel):
    id: str
    name: str
    email: str
    role: str = "pending"
    profile_image_url: str

    last_active_at: int  # timestamp in epoch
    updated_at: int  # timestamp in epoch
    created_at: int  # timestamp in epoch

    api_key: Optional[str] = None
    settings: Optional[UserSettings] = None
    info: Optional[dict] = None

    oauth_sub: Optional[str] = None

    model_config = ConfigDict(from_attributes=True)


####################
# Forms
####################


class UserResponse(BaseModel):
    id: str
    name: str
    email: str
    role: str
    profile_image_url: str


class UserNameResponse(BaseModel):
    id: str
    name: str
    role: str
    profile_image_url: str


class UserRoleUpdateForm(BaseModel):
    id: str
    role: str


class UserUpdateForm(BaseModel):
    name: str
    email: str
    profile_image_url: str
    password: Optional[str] = None


class UsersTable:
    # def insert_new_user(
    #     self,
    #     id: str,
    #     name: str,
    #     email: str,
    #     profile_image_url: str = "/user.png",
    #     role: str = "pending",
    #     oauth_sub: Optional[str] = None,
    # ) -> Optional[UserModel]:
    #     with get_db() as db:
    #         user = UserModel(
    #             **{
    #                 "id": id,
    #                 "name": name,
    #                 "email": email,
    #                 "role": role,
    #                 "profile_image_url": profile_image_url,
    #                 "last_active_at": int(time.time()),
    #                 "created_at": int(time.time()),
    #                 "updated_at": int(time.time()),
    #                 "oauth_sub": oauth_sub,
    #             }
    #         )
    #         result = User(**user.model_dump())
    #         db.add(result)
    #         db.commit()
    #         db.refresh(result)
    #         if result:
    #             return user
    #         else:
    #             return None
    def insert_new_user(
        self,
        id: str,
        name: str,
        email: str,
        profile_image_url: str = "/user.png",
        role: str = "pending",
        oauth_sub: Optional[str] = None,
    ) -> Optional[UserModel]:
        with get_db() as db:
            user_count = self.get_num_users()

            if user_count == 0:
<<<<<<< HEAD
                REQUIRED_FIRST_EMAIL = ["ms15138@nyu.edu", "cg4532@nyu.edu"]
=======
                REQUIRED_FIRST_EMAIL = ["chetangiridhar96@gmail.com", "ms"]
>>>>>>> 30dca4c5
                # If it's not the required email, raise an error.
                if email.lower() not in [em.lower() for em in REQUIRED_FIRST_EMAIL]:
                    raise ValueError(
                        f"Kindly wait until an authorized administrator has completed the initial login"
                    )
                role = "admin"

            user = UserModel(
                id=id,
                name=name,
                email=email,
                role=role,
                profile_image_url=profile_image_url,
                last_active_at=int(time.time()),
                created_at=int(time.time()),
                updated_at=int(time.time()),
                oauth_sub=oauth_sub,
            )

            result = User(**user.model_dump())

            try:
                db.add(result)
                db.commit()
                db.refresh(result)
            except Exception:
                db.rollback()
                raise

            return user if result else None

    def get_user_by_id(self, id: str) -> Optional[UserModel]:
        try:
            with get_db() as db:
                user = db.query(User).filter_by(id=id).first()
                return UserModel.model_validate(user)
        except Exception:
            return None

    def get_user_by_api_key(self, api_key: str) -> Optional[UserModel]:
        try:
            with get_db() as db:
                user = db.query(User).filter_by(api_key=api_key).first()
                return UserModel.model_validate(user)
        except Exception:
            return None

    def get_user_by_email(self, email: str) -> Optional[UserModel]:
        try:
            with get_db() as db:
                user = db.query(User).filter_by(email=email).first()
                return UserModel.model_validate(user)
        except Exception:
            return None

    def get_user_by_oauth_sub(self, sub: str) -> Optional[UserModel]:
        try:
            with get_db() as db:
                user = db.query(User).filter_by(oauth_sub=sub).first()
                return UserModel.model_validate(user)
        except Exception:
            return None

    def get_users(
        self, skip: Optional[int] = None, limit: Optional[int] = None
    ) -> list[UserModel]:
        with get_db() as db:

            query = db.query(User).order_by(User.created_at.desc())

            if skip:
                query = query.offset(skip)
            if limit:
                query = query.limit(limit)

            users = query.all()

            return [UserModel.model_validate(user) for user in users]

    def get_users_by_user_ids(self, user_ids: list[str]) -> list[UserModel]:
        with get_db() as db:
            users = db.query(User).filter(User.id.in_(user_ids)).all()
            return [UserModel.model_validate(user) for user in users]

    def get_num_users(self) -> Optional[int]:
        with get_db() as db:
            return db.query(User).count()

    def get_first_user(self) -> UserModel:
        try:
            with get_db() as db:
                user = db.query(User).order_by(User.created_at).first()
                return UserModel.model_validate(user)
        except Exception:
            return None

    def get_user_webhook_url_by_id(self, id: str) -> Optional[str]:
        try:
            with get_db() as db:
                user = db.query(User).filter_by(id=id).first()

                if user.settings is None:
                    return None
                else:
                    return (
                        user.settings.get("ui", {})
                        .get("notifications", {})
                        .get("webhook_url", None)
                    )
        except Exception:
            return None

    def update_user_role_by_id(self, id: str, role: str) -> Optional[UserModel]:
        try:
            with get_db() as db:
                db.query(User).filter_by(id=id).update({"role": role})
                db.commit()
                user = db.query(User).filter_by(id=id).first()
                return UserModel.model_validate(user)
        except Exception:
            return None

    def update_user_profile_image_url_by_id(
        self, id: str, profile_image_url: str
    ) -> Optional[UserModel]:
        try:
            with get_db() as db:
                db.query(User).filter_by(id=id).update(
                    {"profile_image_url": profile_image_url}
                )
                db.commit()

                user = db.query(User).filter_by(id=id).first()
                return UserModel.model_validate(user)
        except Exception:
            return None

    def update_user_last_active_by_id(self, id: str) -> Optional[UserModel]:
        try:
            with get_db() as db:
                db.query(User).filter_by(id=id).update(
                    {"last_active_at": int(time.time())}
                )
                db.commit()

                user = db.query(User).filter_by(id=id).first()
                return UserModel.model_validate(user)
        except Exception:
            return None

    def update_user_oauth_sub_by_id(
        self, id: str, oauth_sub: str
    ) -> Optional[UserModel]:
        try:
            with get_db() as db:
                db.query(User).filter_by(id=id).update({"oauth_sub": oauth_sub})
                db.commit()

                user = db.query(User).filter_by(id=id).first()
                return UserModel.model_validate(user)
        except Exception:
            return None

    def update_user_by_id(self, id: str, updated: dict) -> Optional[UserModel]:
        try:
            with get_db() as db:
                db.query(User).filter_by(id=id).update(updated)
                db.commit()

                user = db.query(User).filter_by(id=id).first()
                return UserModel.model_validate(user)
                # return UserModel(**user.dict())
        except Exception:
            return None

    def update_user_settings_by_id(self, id: str, updated: dict) -> Optional[UserModel]:
        try:
            with get_db() as db:
                user_settings = db.query(User).filter_by(id=id).first().settings

                if user_settings is None:
                    user_settings = {}

                user_settings.update(updated)

                db.query(User).filter_by(id=id).update({"settings": user_settings})
                db.commit()

                user = db.query(User).filter_by(id=id).first()
                return UserModel.model_validate(user)
        except Exception:
            return None

    def delete_user_by_id(self, id: str) -> bool:
        try:
            # Remove User from Groups
            Groups.remove_user_from_all_groups(id)

            # Delete User Chats
            result = Chats.delete_chats_by_user_id(id)
            if result:
                with get_db() as db:
                    # Delete User
                    db.query(User).filter_by(id=id).delete()
                    db.commit()

                return True
            else:
                return False
        except Exception:
            return False

    def update_user_api_key_by_id(self, id: str, api_key: str) -> str:
        try:
            with get_db() as db:
                result = db.query(User).filter_by(id=id).update({"api_key": api_key})
                db.commit()
                return True if result == 1 else False
        except Exception:
            return False

    def get_user_api_key_by_id(self, id: str) -> Optional[str]:
        try:
            with get_db() as db:
                user = db.query(User).filter_by(id=id).first()
                return user.api_key
        except Exception:
            return None

    def get_valid_user_ids(self, user_ids: list[str]) -> list[str]:
        with get_db() as db:
            users = db.query(User).filter(User.id.in_(user_ids)).all()
            return [user.id for user in users]


Users = UsersTable()<|MERGE_RESOLUTION|>--- conflicted
+++ resolved
@@ -139,11 +139,7 @@
             user_count = self.get_num_users()
 
             if user_count == 0:
-<<<<<<< HEAD
-                REQUIRED_FIRST_EMAIL = ["ms15138@nyu.edu", "cg4532@nyu.edu"]
-=======
                 REQUIRED_FIRST_EMAIL = ["chetangiridhar96@gmail.com", "ms"]
->>>>>>> 30dca4c5
                 # If it's not the required email, raise an error.
                 if email.lower() not in [em.lower() for em in REQUIRED_FIRST_EMAIL]:
                     raise ValueError(
